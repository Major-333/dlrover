--- conflicted
+++ resolved
@@ -17,18 +17,16 @@
 from dlrover.python.master.shard.batch_dataset_manager import (
     BatchDatasetManager,
 )
-<<<<<<< HEAD
-from dlrover.python.master.shard.dataset_splitter import TableDatasetSplitter
-=======
-from dlrover.python.master.shard_manager.dataset_splitter import (
-    PartitionOffsets,
-    StreamingDatasetSplitter,
-    TableDatasetSplitter,
-)
-from dlrover.python.master.shard_manager.streaming_dataset_manager import (
+
+from dlrover.python.master.shard.streaming_dataset_manager import (
     StreamingDatasetManager,
 )
->>>>>>> b48904fa
+
+from dlrover.python.master.shard.dataset_splitter import (
+    TableDatasetSplitter,
+    PartitionOffsets,
+    StreamingDatasetSplitter
+)
 
 
 class BatchDatasetTaskMangerTest(unittest.TestCase):
